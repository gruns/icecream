[tox]
<<<<<<< HEAD
envlist = py27, py35, py36, py37, py38, py39, pypy, pypy3, mypy, mypy2
=======
envlist = py38, py39, py310, py311, py312, py313, pypy3
>>>>>>> ccb9660a

[testenv]
description =
    run unittest
commands =
<<<<<<< HEAD
    nosetests --exe []

[testenv:mypy]
basepython = python3.9
deps =
   mypy==1.7.1
   types-pygments
   types-colorama
commands =
  mypy icecream

[testenv:mypy2]
basepython = python3.9
deps =
   mypy[python2]==0.971
   types-pygments
   types-colorama
   types-enum34
commands =
  mypy --py2 icecream --ignore-missing-imports
=======
    python -m unittest
deps =
    sympy>=1.12
>>>>>>> ccb9660a
<|MERGE_RESOLUTION|>--- conflicted
+++ resolved
@@ -1,16 +1,13 @@
 [tox]
-<<<<<<< HEAD
-envlist = py27, py35, py36, py37, py38, py39, pypy, pypy3, mypy, mypy2
-=======
 envlist = py38, py39, py310, py311, py312, py313, pypy3
->>>>>>> ccb9660a
 
 [testenv]
 description =
     run unittest
 commands =
-<<<<<<< HEAD
-    nosetests --exe []
+    python -m unittest
+deps =
+    sympy>=1.12
 
 [testenv:mypy]
 basepython = python3.9
@@ -19,19 +16,4 @@
    types-pygments
    types-colorama
 commands =
-  mypy icecream
-
-[testenv:mypy2]
-basepython = python3.9
-deps =
-   mypy[python2]==0.971
-   types-pygments
-   types-colorama
-   types-enum34
-commands =
-  mypy --py2 icecream --ignore-missing-imports
-=======
-    python -m unittest
-deps =
-    sympy>=1.12
->>>>>>> ccb9660a
+  mypy icecream