--- conflicted
+++ resolved
@@ -263,19 +263,11 @@
         def argPrefix(arg):
             return '%s: ' % arg
 
-<<<<<<< HEAD
         pairs = [(arg, self.argToStringFunction(val, **self.kwargs)) for arg, val in pairs]
         # For cleaner output, if <arg> is a literal, eg 3, "string", b'bytes',
         # etc, only output the value, not the argument and the value, as the
         # argument and the value will be identical or nigh identical. Ex: with
         # ic("hello"), just output
-=======
-        pairs = [(arg, self.argToStringFunction(val)) for arg, val in pairs]
-        # For cleaner output, if <arg> is a literal, eg 3, "a string",
-        # b'bytes', etc, only output the value, not the argument and the
-        # value, because the argument and the value will be identical or
-        # nigh identical. Ex: with ic("hello"), just output
->>>>>>> a90e838f
         #
         #   ic| 'hello',
         #
