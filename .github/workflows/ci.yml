name: CI
on:
  push:
    branches:
      - master
  pull_request:
    branches:
      - master
jobs:
  build:
    runs-on: ubuntu-22.04
    strategy:
      fail-fast: false
      matrix:
        include:
<<<<<<< HEAD
          # - python-version: 2.7
          #   toxenv: py27
          - python-version: 3.5
            toxenv: py35
          - python-version: 3.6
            toxenv: py36
          - python-version: 3.7
            toxenv: py37
          - python-version: 3.8
=======
          - python-version: '3.8'
>>>>>>> ccb9660a
            toxenv: py38
          - python-version: '3.9'
            toxenv: py39
<<<<<<< HEAD
          # - python-version: pypy-2.7
          #   toxenv: pypy
          - python-version: pypy-3.7
            toxenv: pypy3
          - python-version: 3.9
            toxenv: mypy
          - python-version: 3.9
            toxenv: mypy2            

=======
          - python-version: '3.10'
            toxenv: py310
          - python-version: '3.11'
            toxenv: py311
          - python-version: '3.12'
            toxenv: py312
          - python-version: '3.13'
            toxenv: py313
          - python-version: 'pypy-3.10'
            toxenv: pypy3
>>>>>>> ccb9660a
    steps:
      - uses: actions/checkout@v4
      - name: Set up Python ${{ matrix.python-version }}
        uses: actions/setup-python@v5
        with:
          python-version: ${{ matrix.python-version }}
      - name: Install tox
        run: pip install tox
      - name: Tox
        run: tox
        env:
          TOXENV: ${{ matrix.toxenv }}<|MERGE_RESOLUTION|>--- conflicted
+++ resolved
@@ -13,33 +13,10 @@
       fail-fast: false
       matrix:
         include:
-<<<<<<< HEAD
-          # - python-version: 2.7
-          #   toxenv: py27
-          - python-version: 3.5
-            toxenv: py35
-          - python-version: 3.6
-            toxenv: py36
-          - python-version: 3.7
-            toxenv: py37
-          - python-version: 3.8
-=======
           - python-version: '3.8'
->>>>>>> ccb9660a
             toxenv: py38
           - python-version: '3.9'
             toxenv: py39
-<<<<<<< HEAD
-          # - python-version: pypy-2.7
-          #   toxenv: pypy
-          - python-version: pypy-3.7
-            toxenv: pypy3
-          - python-version: 3.9
-            toxenv: mypy
-          - python-version: 3.9
-            toxenv: mypy2            
-
-=======
           - python-version: '3.10'
             toxenv: py310
           - python-version: '3.11'
@@ -50,7 +27,6 @@
             toxenv: py313
           - python-version: 'pypy-3.10'
             toxenv: pypy3
->>>>>>> ccb9660a
     steps:
       - uses: actions/checkout@v4
       - name: Set up Python ${{ matrix.python-version }}
